import logging
import os

from nmmt.NMTEngine import NMTEngine
from nmmt.internal_utils import log_timed_action
from nmmt.torch_utils import torch_setup

import ConfigParser


class UnsupportedLanguageException(BaseException):
    def __init__(self, source_language, target_language):
        self.message = "No engine and text processors found for %s -> %s." % (source_language, target_language)


class NMTDecoder:
    @staticmethod
    def _get_int(settings, section, option, default):
        try:
            return settings.getint(section, option)
        except ConfigParser.NoSectionError:
            return default
        except ConfigParser.NoOptionError:
            return default

    def __init__(self, model_path, gpu_id=None, random_seed=None):
        torch_setup(gpus=[gpu_id] if gpu_id is not None else None, random_seed=random_seed)

        self._logger = logging.getLogger('nmmt.NMTDecoder')
        self._engines, self._engines_checkpoint = {}, {}
        self._cold_engines, self._warm_engines, self._hot_engines = [], [], []

        # create and put in its map a TextProcessor and a NMTEngine for each line in model.conf
<<<<<<< HEAD
        with open(os.path.join(model_path, 'model.conf'), "r") as model_map_file:
            model_map_lines = model_map_file.readlines()
            tmppath={}
            for line in model_map_lines:
                if not line.startswith('model.'):
                    continue

                direction, model_name = map(str.strip, line.split("="))
                direction = direction[6:]
                with log_timed_action(self._logger, 'Loading "%s" model from checkpoint' % direction):
                    model_file = os.path.join(model_path, model_name)
		    if model_name in tmppath:
		       self._engines[direction] = self._engines[tmppath[model_name]]
		       self._engines[direction].multilingual = True
		    else:
                       self._engines[direction] = NMTEngine.load_from_checkpoint(model_file)
                       tmppath[model_name]=direction
               
=======
        settings = ConfigParser.ConfigParser()
        settings.read(os.path.join(model_path, 'model.conf'))

        self._cold_size = self._get_int(settings, 'settings', 'cold_size', 1000)
        self._warm_size = self._get_int(settings, 'settings', 'warm_size', 5)
        self._hot_size = self._get_int(settings, 'settings', 'hot_size', 2)

        if self._cold_size < 1:
            raise ValueError("Cold size must be larger than 0!")

        if self._warm_size < 1:
            raise ValueError("Warm size must be larger than 0!")

        if self._hot_size < 1:
            raise ValueError("Hot size must be larger than 0!")

        self._logger.debug("Model sizes: hot:%d warm:%d cold:%d" % (self._hot_size, self._warm_size, self._cold_size))

        if not settings.has_section('models'):
            raise Exception('no model specified in %s' % os.path.join(model_path, 'model.conf'))

        for key, model_name in settings.items('models'):
            model_file = os.path.join(model_path, model_name)

            # the running state of the engines depend on their position in the configration file:
            # the higher in the list the better its state
            with log_timed_action(self._logger, 'Loading "%s" model from checkpoint' % key):
                self._engines[key] = NMTEngine.load_from_checkpoint(model_file)

                if len(self._hot_engines) < self._hot_size:
                    # the engine is automatically created in COLD state
                    # and now it is upgraded to HOT
                    self._engines[key].running_state = NMTEngine.HOT
                    self._hot_engines.append(key)
                elif len(self._warm_engines) < self._warm_size:
                    # the engine is automatically created in WARM state
                    self._engines[key].running_state = NMTEngine.WARM
                    self._warm_engines.append(key)
                else:
                    self._cold_engines.append(key)

        self._logger.debug("Running states of the models: hot:%s, warm:%s, cold:%s" %
                           (self._hot_engines, self._warm_engines, self._cold_engines))
>>>>>>> 4bd1c639
        # Public-editable options
        self.beam_size = 5
        self.max_sent_length = 160

    def get_engine(self, source_lang, target_lang, variant=None):
        key = source_lang + '__' + target_lang
        if variant is not None:
            key += "__" + variant
        if key not in self._engines:
            return None

        engine = self._engines[key]

        if engine.running_state != NMTEngine.HOT:  # the running state of the required engine is COLD; upgrade to HOT
            with log_timed_action(self._logger, 'Upgrading "%s" model' % key):
                if engine.running_state == NMTEngine.WARM:  # the running state of the required engine is WARM
                    self._warm_engines.remove(key)
                else:  # the running state of the required engine is COLD
                    self._cold_engines.remove(key)

                if len(self._hot_engines) >= self._hot_size:  # no more space among the hot engines
                    if len(self._warm_engines) >= self._warm_size:  # no more space among the warm engines
                        # move the last warm engine to cold
                        tmp_key = self._warm_engines.pop()
                        self._engines[tmp_key].running_state = NMTEngine.COLD
                        self._cold_engines.insert(0, tmp_key)

                    # move the last hot engine to warm, which has at least one space
                    tmp_key = self._hot_engines.pop()
                    self._engines[tmp_key].running_state = NMTEngine.WARM
                    self._warm_engines.insert(0, tmp_key)

                # insert the required engine in the first position  of the hot models
                engine.running_state = NMTEngine.HOT
                self._hot_engines.insert(0, key)

        self._logger.debug("Running states of the models: hot:%s, warm:%s, cold:%s" %
                           (self._hot_engines, self._warm_engines, self._cold_engines))

        return engine

    def translate(self, source_lang, target_lang, text, suggestions=None, n_best=1,
                  tuning_epochs=None, tuning_learning_rate=None, variant=None):
        # (0) Get NMTEngine for current key (direction and variant if specified);
        #     and if needed it upgrades the engine to running state HOT
        #     if it does not exist, raise an exception

        engine = self.get_engine(source_lang, target_lang, variant)

        reset_model = False

        # (1) Tune engine if suggestions provided
        if suggestions is not None and len(suggestions) > 0:
            engine.tune(suggestions, epochs=tuning_epochs, learning_rate=tuning_learning_rate, target_lang=target_lang)
            reset_model = True

        # (2) Translate and compute word alignment
        result = engine.translate(text, n_best=n_best, beam_size=self.beam_size, max_sent_length=self.max_sent_length, target_lang=target_lang)

        # (3) Reset model if needed
        if reset_model:
            engine.reset_model()

        return result<|MERGE_RESOLUTION|>--- conflicted
+++ resolved
@@ -31,26 +31,7 @@
         self._cold_engines, self._warm_engines, self._hot_engines = [], [], []
 
         # create and put in its map a TextProcessor and a NMTEngine for each line in model.conf
-<<<<<<< HEAD
-        with open(os.path.join(model_path, 'model.conf'), "r") as model_map_file:
-            model_map_lines = model_map_file.readlines()
-            tmppath={}
-            for line in model_map_lines:
-                if not line.startswith('model.'):
-                    continue
 
-                direction, model_name = map(str.strip, line.split("="))
-                direction = direction[6:]
-                with log_timed_action(self._logger, 'Loading "%s" model from checkpoint' % direction):
-                    model_file = os.path.join(model_path, model_name)
-		    if model_name in tmppath:
-		       self._engines[direction] = self._engines[tmppath[model_name]]
-		       self._engines[direction].multilingual = True
-		    else:
-                       self._engines[direction] = NMTEngine.load_from_checkpoint(model_file)
-                       tmppath[model_name]=direction
-               
-=======
         settings = ConfigParser.ConfigParser()
         settings.read(os.path.join(model_path, 'model.conf'))
 
@@ -72,29 +53,43 @@
         if not settings.has_section('models'):
             raise Exception('no model specified in %s' % os.path.join(model_path, 'model.conf'))
 
+        tmppath={}
         for key, model_name in settings.items('models'):
-            model_file = os.path.join(model_path, model_name)
 
             # the running state of the engines depend on their position in the configration file:
             # the higher in the list the better its state
             with log_timed_action(self._logger, 'Loading "%s" model from checkpoint' % key):
-                self._engines[key] = NMTEngine.load_from_checkpoint(model_file)
+                model_file = os.path.join(model_path, model_name)
+                if model_name in tmppath:
+                        self._engines[key] = self._engines[tmppath[model_name]]
+                        self._engines[key].multilingual = True
 
-                if len(self._hot_engines) < self._hot_size:
-                    # the engine is automatically created in COLD state
-                    # and now it is upgraded to HOT
-                    self._engines[key].running_state = NMTEngine.HOT
-                    self._hot_engines.append(key)
-                elif len(self._warm_engines) < self._warm_size:
-                    # the engine is automatically created in WARM state
-                    self._engines[key].running_state = NMTEngine.WARM
-                    self._warm_engines.append(key)
+      #TODO: this part must be changed because engines pointing to the same engine msu be treated as one
+                        if self._engines[key].running_state == NMTEngine.HOT:
+                            self._hot_engines.append(key)
+                        elif self._engines[key].running_state == NMTEngine.WARM:
+                            self._warm_engines.append(key)
+                        else:
+                            self._cold_engines.append(key)
                 else:
-                    self._cold_engines.append(key)
+                    self._engines[key] = NMTEngine.load_from_checkpoint(model_file)
+
+                    if len(self._hot_engines) < self._hot_size:
+                        # the engine is automatically created in COLD state
+                        # and now it is upgraded to HOT
+                        self._engines[key].running_state = NMTEngine.HOT
+                        self._hot_engines.append(key)
+                    elif len(self._warm_engines) < self._warm_size:
+                        # the engine is automatically created in WARM state
+                        self._engines[key].running_state = NMTEngine.WARM
+                        self._warm_engines.append(key)
+                    else:
+                        self._cold_engines.append(key)
 
         self._logger.debug("Running states of the models: hot:%s, warm:%s, cold:%s" %
                            (self._hot_engines, self._warm_engines, self._cold_engines))
->>>>>>> 4bd1c639
+
+
         # Public-editable options
         self.beam_size = 5
         self.max_sent_length = 160
