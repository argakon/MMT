--- conflicted
+++ resolved
@@ -36,14 +36,11 @@
 
 
 class NMTEngine(object):
-<<<<<<< HEAD
-    MLTSFFX = 'mltsffx_'	
-=======
+    MLTSFFX = 'mltsffx_'
     COLD = 0
     WARM = 1
     HOT = 2
 
->>>>>>> 4bd1c639
     class Metadata:
         __custom_values = {'True': True, 'False': False, 'None': None}
 
@@ -156,7 +153,7 @@
         self.processor = processor
         self.metadata = metadata if metadata is not None else NMTEngine.Metadata()
 
-	self._multilingual = None # flag according to type of engine: standard/multilingual
+        self._multilingual = None # flag according to type of engine: standard/multilingual
         self._translator = None  # lazy load
         self._tuner = None  # lazy load
 
@@ -319,18 +316,21 @@
         self._translator.opt.n_best = n_best
 
         src_bpe_tokens = self.processor.encode_line(text, is_source=True)
-	if self._multilingual == True:
-	    src_bpe_tokens.append(NMTEngine.MLTSFFX+target_lang)
-	    sffx_position=len(src_bpe_tokens)-1
-
-	pred_batch, _, _, align_batch = self._translator.translate([src_bpe_tokens], None)
+        if self._multilingual == True:
+            src_bpe_tokens.append(NMTEngine.MLTSFFX+target_lang)
+            sffx_position=len(src_bpe_tokens)-1
+
+        pred_batch, _, _, align_batch = self._translator.translate([src_bpe_tokens], None)
+        pred_batch, _, _, align_batch = self._translator.translate([src_bpe_tokens], None)
 
         translations = []
         for trg_bpe_tokens, bpe_alignment in zip(pred_batch[0], align_batch[0]):
-	    src_indexes = self.processor.get_words_indexes(src_bpe_tokens)
+            src_indexes = self.processor.get_words_indexes(src_bpe_tokens)
             trg_indexes = self.processor.get_words_indexes(trg_bpe_tokens)
-	    if self._multilingual == True:
-	        bpe_alignment = [p for p in bpe_alignment if p[0] != sffx_position]
+
+            if self._multilingual == True:
+                bpe_alignment = [p for p in bpe_alignment if p[0] != sffx_position]
+
             translation = Translation(text=self.processor.decode_tokens(trg_bpe_tokens),
                                       alignment=self._make_alignment(src_indexes, trg_indexes, bpe_alignment))
 
@@ -366,22 +366,19 @@
             }
             torch.save(dictionary, path + '.vcb')
 
-<<<<<<< HEAD
-        return copy.deepcopy(model_state_dict), copy.deepcopy(generator_state_dict)
-
-    @property
-    def multilingual(self):
-	return self._multilingual
-
-    @multilingual.setter
-    def multilingual(self,value):
-	self._multilingual=value
-=======
     def _get_state_dicts(self):
         model_state_dict = {k: v for k, v in self.model.state_dict().items() if 'generator' not in k}
         generator_state_dict = self.model.generator.state_dict()
 
         return copy.deepcopy(model_state_dict), copy.deepcopy(generator_state_dict)
+
+    @property
+    def multilingual(self):
+        return self._multilingual
+
+    @multilingual.setter
+    def multilingual(self,value):
+        self._multilingual=value
 
     @property
     def running_state(self):
@@ -409,5 +406,4 @@
             elif value == self.WARM:
                 self.__cpu()
 
-        self._running_state = value
->>>>>>> 4bd1c639
+        self._running_state = value