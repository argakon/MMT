package eu.modernmt.cluster;

import com.hazelcast.config.Config;
import com.hazelcast.config.TcpIpConfig;
import com.hazelcast.config.XmlConfigBuilder;
import com.hazelcast.core.*;
import eu.modernmt.cluster.db.DatabaseLoader;
import eu.modernmt.cluster.db.EmbeddedCassandra;
import eu.modernmt.cluster.error.FailedToJoinClusterException;
import eu.modernmt.cluster.kafka.EmbeddedKafka;
import eu.modernmt.cluster.kafka.KafkaDataManager;
import eu.modernmt.cluster.services.TranslationService;
import eu.modernmt.cluster.services.TranslationServiceProxy;
import eu.modernmt.config.*;
import eu.modernmt.data.DataListener;
import eu.modernmt.data.DataListenerProvider;
import eu.modernmt.data.DataManager;
import eu.modernmt.data.HostUnreachableException;
import eu.modernmt.decoder.DecoderFeature;
import eu.modernmt.decoder.DecoderWithFeatures;
import eu.modernmt.engine.BootstrapException;
import eu.modernmt.engine.Engine;
import eu.modernmt.facade.exceptions.TranslationException;
import eu.modernmt.hw.NetworkUtils;
import eu.modernmt.lang.LanguagePair;
import eu.modernmt.model.Translation;
import eu.modernmt.persistence.Database;
import org.apache.logging.log4j.LogManager;
import org.apache.logging.log4j.Logger;

import java.io.Closeable;
import java.util.*;
import java.util.concurrent.Future;
import java.util.concurrent.TimeUnit;

/**
 * Created by davide on 18/04/16.
 */
public class ClusterNode {

    public enum Status {
        CREATED,        // Node has just been created
        JOINING,        // Node is joining the cluster
        JOINED,         // Node has joined the cluster
        SYNCHRONIZING,  // Node is downloading latest models snapshot
        SYNCHRONIZED,   // Node downloaded latest models snapshot
        LOADING,        // Node is loading the models
        LOADED,         // Node loaded the models
        UPDATING,       // Node is updating its models with the latest contributions
        UPDATED,        // Node updated its models with the latest contributions
        READY,          // Node is ready and can receive translation requests
        SHUTDOWN,       // Node is shutting down
        TERMINATED      // Node is no longer active
    }

    public interface StatusListener {
        void onStatusChanged(ClusterNode node, Status currentStatus, Status previousStatus);
    }

    private final Logger logger = LogManager.getLogger(ClusterNode.class);

    private Engine engine;

    private String uuid;
    private Status status;
    private ArrayList<StatusListener> statusListeners = new ArrayList<>();

    private HazelcastInstance hazelcast;
    private DataManager dataManager;
    private Database database;
    private ITopic<Map<String, float[]>> decoderWeightsTopic;

    private TranslationServiceProxy translationService;

    private ArrayList<EmbeddedService> services = new ArrayList<>(2);

    private final Thread shutdownThread = new Thread() {
        @Override
        public void run() {
            //TODO: must reintroduce valid model syncing
//            StorageService memory = StorageService.getInstance();
//            try {
//                memory.close();
//            } catch (IOException e) {
//                // Ignore exception
//            }
            forcefullyClose(hazelcast);

            // Close engine resources
            forcefullyClose(engine);

            // Close services
            forcefullyClose(database);
            forcefullyClose(dataManager);

            for (EmbeddedService service : services)
                forcefullyClose(service);

            setStatus(Status.TERMINATED);
        }
    };

    private static void forcefullyClose(Closeable closeable) {
        try {
            if (closeable != null) closeable.close();
        } catch (Throwable e) {
            // Ignore
        }
    }

    private static void forcefullyClose(EmbeddedService service) {
        try {
            if (service != null) service.shutdown();
        } catch (Throwable e) {
            // Ignore
        }
    }

    private static void forcefullyClose(HazelcastInstance hazelcast) {
        try {
            if (hazelcast != null) hazelcast.shutdown();
        } catch (Throwable e) {
            // Ignore
        }
    }

    public ClusterNode() {
        this.status = Status.CREATED;
    }

    public Engine getEngine() {
        if (engine == null)
            throw new IllegalStateException("ClusterNode not ready. Call bootstrap() to initialize the member.");
        return engine;
    }

    public DataManager getDataManager() {
        if (dataManager == null)
            throw new UnsupportedOperationException("DataStream unavailable");
        return dataManager;
    }

    public Database getDatabase() {
        if (database == null)
            throw new IllegalStateException("Database unavailable.");
        return database;
    }

    public void addStatusListener(StatusListener listener) {
        this.statusListeners.add(listener);
    }

    public void removeStatusListener(StatusListener listener) {
        this.statusListeners.remove(listener);
    }

    private void setStatus(Status status) {
        setStatus(status, null);
    }

    private synchronized boolean setStatus(Status status, Status expected) {
        if (expected == null || this.status == expected) {
            Status previousStatus = this.status;
            this.status = status;

            if (this.hazelcast != null) {
                Member localMember = this.hazelcast.getCluster().getLocalMember();
                NodeInfo.updateStatusInMember(localMember, status);
            }

            if (logger.isDebugEnabled())
                logger.debug("Cluster node status changed: " + previousStatus + " -> " + status);

            for (StatusListener listener : statusListeners) {
                try {
                    listener.onStatusChanged(this, this.status, previousStatus);
                } catch (RuntimeException e) {
                    logger.error("Unexpected exception while updating Node status. Resuming normal operations.", e);
                }
            }

            return true;
        } else {
            return false;
        }
    }

    public synchronized Status getStatus() {
        return status;
    }

    // Cluster startup

    private static void addToDataManager(DataListener listener, DataManager manager) {
        if (listener != null)
            manager.addDataListener(listener);
    }

    private static void addToDataManager(DataListenerProvider provider, DataManager manager) {
        if (provider != null) {
            for (DataListener listener : provider.getDataListeners())
                manager.addDataListener(listener);
        }
    }

    private Config getHazelcastConfig(NodeConfig nodeConfig, long interval, TimeUnit unit) {
        Config hazelcastConfig = new XmlConfigBuilder().build();

        NetworkConfig networkConfig = nodeConfig.getNetworkConfig();
        if (unit != null && interval > 0L) {
            long seconds = Math.max(unit.toSeconds(interval), 1L);
            hazelcastConfig.setProperty("hazelcast.max.join.seconds", Long.toString(seconds));
        }

        String host = networkConfig.getHost();
        if (host != null)
            hazelcastConfig.getNetworkConfig().setPublicAddress(host);

        hazelcastConfig.getNetworkConfig().setPort(networkConfig.getPort());

        String listenInterface = networkConfig.getListeningInterface();
        if (listenInterface != null)
            hazelcastConfig.getNetworkConfig().getInterfaces()
                    .setEnabled(true)
                    .addInterface(listenInterface);

        JoinConfig.Member[] members = networkConfig.getJoinConfig().getMembers();
        if (members != null && members.length > 0) {
            hazelcastConfig.setProperty("hazelcast.initial.min.cluster.size", "2");

            TcpIpConfig tcpIpConfig = hazelcastConfig.getNetworkConfig().getJoin().getTcpIpConfig();
            tcpIpConfig.setEnabled(true);

            for (JoinConfig.Member member : members)
                tcpIpConfig.addMember(member.getHost() + ":" + member.getPort());
        } else {
            hazelcastConfig.setProperty("hazelcast.initial.min.cluster.size", "1");
        }

        /* for the translation service use as many threads as the decoder threads */
        EngineConfig engineConfig = nodeConfig.getEngineConfig();
        TranslationQueueConfig queueConfig = nodeConfig.getTranslationQueueConfig();
        int threads = engineConfig.getDecoderConfig().getParallelismDegree();

        TranslationService.getConfig(hazelcastConfig)
                .setThreads(threads)
                .setHighPriorityQueueSize(queueConfig.getHighPrioritySize())
                .setNormalPriorityQueueSize(queueConfig.getNormalPrioritySize())
                .setBackgroundPriorityQueueSize(queueConfig.getBackgroundPrioritySize());

        return hazelcastConfig;
    }

    public void start(NodeConfig nodeConfig) throws FailedToJoinClusterException, BootstrapException {
        start(nodeConfig, 0L, null);
    }

    public void start(NodeConfig nodeConfig, long joinTimeoutInterval, TimeUnit joinTimeoutUnit) throws FailedToJoinClusterException, BootstrapException {
        Timer globalTimer = new Timer();
        Timer timer = new Timer();

        // ===========  Join the cluster  =============

        setStatus(Status.JOINING);
        logger.info("Node is joining the cluster");
        Config hazelcastConfig = getHazelcastConfig(nodeConfig, joinTimeoutInterval, joinTimeoutUnit);
        timer.reset();
        try {
            hazelcast = Hazelcast.newHazelcastInstance(hazelcastConfig);
            uuid = hazelcast.getCluster().getLocalMember().getUuid();
        } catch (IllegalStateException e) {
            TcpIpConfig tcpIpConfig = hazelcastConfig.getNetworkConfig().getJoin().getTcpIpConfig();
            throw new FailedToJoinClusterException(tcpIpConfig.getRequiredMember());
        }
        setStatus(Status.JOINED);
        logger.info("Node joined the cluster in " + (timer.time() / 1000.) + "s");


        // ===========  Adding shutdown hook for closing the cluster  =============

        Runtime.getRuntime().addShutdownHook(new Thread(() -> {
            try {
                ClusterNode.this.shutdown();
                ClusterNode.this.awaitTermination(1, TimeUnit.DAYS);
            } catch (Throwable e) {
                // Ignore
            }
        }));

        // ===========  Model syncing - not used  =============

        //TODO: must reintroduce valid model syncing
        logger.warn("Model syncing not supported in this version!");
//        if (args.member != null) {
        //        setStatus(Status.SYNCING);
//            InetAddress host = InetAddress.getByName(args.member);
//            File localPath = Engine.getRootPath(args.engine);
//
//            StorageService memory = StorageService.getInstance();
//            DirectorySynchronizer synchronizer = memory.getDirectorySynchronizer();
//            synchronizer.synchronize(host, args.dataPort, localPath);
//
//            status.onStatusChange(StatusManager.Status.SYNCHRONIZED);
//        setStatus(Status.SYNCED);
//        }


        // ===========  Model loading  =============

        setStatus(Status.LOADING);
        logger.info("Model loading started");

        timer.reset();
        this.engine = Engine.load(nodeConfig.getEngineConfig());
        try {
            this.engine.getDecoder().setListener(this::updateDecoderTranslationDirections);
        } catch (UnsupportedOperationException e) {
            // Ignore, decoder not available
        }
        setStatus(Status.LOADED);
        logger.info("Model loaded in " + (timer.time() / 1000.) + "s");


        // ===========  Data stream bootstrap  =============

        DataStreamConfig dataStreamConfig = nodeConfig.getDataStreamConfig();
        if (dataStreamConfig.isEnabled()) {

            boolean localDatastream = NetworkUtils.isLocalhost(dataStreamConfig.getHost());
            boolean embeddedDatastream = dataStreamConfig.isEmbedded();

            // if datastream is 'embedded' and datastream host is localhost,
            // start an instance of kafka process
            // else do nothing - will connect to a remote datastream
            // or to a local standalone datastream
            if (embeddedDatastream && localDatastream) {
                logger.info("Starting embedded Kafka process");
                timer.reset();

                EmbeddedKafka kafka = EmbeddedKafka.start(this.engine, dataStreamConfig.getPort());
                logger.info("Embedded Kafka started in " + (timer.time() / 1000.) + "s");

                this.services.add(kafka);
            }

            if (!embeddedDatastream && dataStreamConfig.getName() == null)
                throw new BootstrapException("Datastream name is mandatory if datastream is not embedded");


            this.dataManager = new KafkaDataManager(this.engine, uuid, dataStreamConfig);
            this.dataManager.setDataManagerListener(this::updateChannelsPositions);

            addToDataManager(this.engine, this.dataManager);
            updateChannelsPositions(this.dataManager.getChannelsPositions());

            try {
                timer.reset();

                logger.info("Connecting to dataManager...");
                Map<Short, Long> positions = dataManager.connect();
                logger.info("Connected to the dataManager in " + (timer.time() / 1000.) + "s");

                setStatus(Status.UPDATING);

                timer.reset();
                try {
                    logger.info("Starting sync from data stream");
                    this.dataManager.waitChannelPositions(positions);
                    logger.info("Data stream sync completed in " + (timer.time() / 1000.) + "s");
                } catch (InterruptedException e) {
                    throw new BootstrapException("Data stream sync interrupted", e);
                }

                setStatus(Status.UPDATED);
            } catch (HostUnreachableException e) {
                throw new BootstrapException("Unable to connect to DataManager", e);
            }
        }


        // ===========  Database bootstrap  =============

        DatabaseConfig databaseConfig = nodeConfig.getDatabaseConfig();
        if (databaseConfig.isEnabled()) {

            boolean local = NetworkUtils.isLocalhost(databaseConfig.getHost());
            boolean embedded = databaseConfig.isEmbedded();

            // if db is 'embedded' and db host is localhost, start a db process;
            // else do nothing - will connect to a remote db or a local standalone db
            if (embedded && local && databaseConfig.getType() == DatabaseConfig.TYPE.CASSANDRA) {
                logger.info("Starting embedded Cassandra process");
                timer.reset();

                EmbeddedCassandra cassandra = EmbeddedCassandra.start(engine, databaseConfig.getPort());
                logger.info("Embedded Cassandra started in " + (timer.time() / 1000.) + "s");

                this.services.add(cassandra);
            }

            /*else if is not embedded, check that it has a name and connect to it*/
            if (!embedded && databaseConfig.getName() == null)
                throw new BootstrapException("Database name is mandatory if database is not embedded");
            this.database = DatabaseLoader.load(engine, databaseConfig);
        }


        // ===========  Hazelcast services init =============

        translationService = hazelcast.getDistributedObject(TranslationService.SERVICE_NAME,
                ClusterConstants.TRANSLATION_SERVICE_NAME);

        decoderWeightsTopic = hazelcast.getTopic(ClusterConstants.DECODER_WEIGHTS_TOPIC_NAME);
        decoderWeightsTopic.addMessageListener(this::onDecoderWeightsChanged);

        setStatus(Status.READY);

        logger.info("Node started in " + (globalTimer.time() / 1000.) + "s");
    }

    public List<EmbeddedService> getServices() {
        return Collections.unmodifiableList(services);
    }

    private void updateChannelsPositions(Map<Short, Long> positions) {
        Member localMember = hazelcast.getCluster().getLocalMember();
        NodeInfo.updateChannelsPositionsInMember(localMember, positions);
    }

    private void updateDecoderTranslationDirections(Set<LanguagePair> directions) {
        Member localMember = hazelcast.getCluster().getLocalMember();
        NodeInfo.updateTranslationDirections(localMember, directions);
    }

    public void notifyDecoderWeightsChanged(Map<String, float[]> weights) {
        this.decoderWeightsTopic.publish(weights);
    }

    private void onDecoderWeightsChanged(Message<Map<String, float[]>> message) {
        logger.info("Received decoder weights changed notification");

        Map<String, float[]> weights = message.getMessageObject();

        // Updating decoder weights
        DecoderWithFeatures decoder = (DecoderWithFeatures) engine.getDecoder();
        Map<DecoderFeature, float[]> map = new HashMap<>();

        for (DecoderFeature feature : decoder.getFeatures()) {
            if (feature.isTunable())
                map.put(feature, weights.get(feature.getName()));
        }

        decoder.setDefaultFeatureWeights(map);
    }

    public Collection<NodeInfo> getClusterNodes() {
        Set<Member> members = hazelcast.getCluster().getMembers();
        ArrayList<NodeInfo> nodes = new ArrayList<>(members.size());

        for (Member member : hazelcast.getCluster().getMembers()) {
            nodes.add(NodeInfo.fromMember(member));
        }

        return nodes;
    }

    /**
     * This method dispatches a TranslationTask to perform to a random Member of the cluster
     * that supports a specific LanguagePair.
     * It returns a Future for the TranslationTask result.
     *
     * @param task the translationTask with all the information on the translation job to execute
     * @return the resulting Translation object.
     */
    public Future<Translation> submit(TranslationTask task, LanguagePair direction) throws TranslationException {
        Member member = this.getRandomMember(direction);
        return member != null ? translationService.submit(task, member.getAddress()) : null;
    }

    /**
     * This method dispatches a TranslationTask to perform to a random Member of the cluster.
     * It returns a Future for the TranslationTask result.
     *
     * @param task the translationTask with all the information on the translation job to execute
     * @return the resulting Translation object.
     */
    public Future<Translation> submit(TranslationTask task) {
        Member member = this.getRandomMember();
        return translationService.submit(task, member.getAddress());
    }


    /**
     * This private method gets a random Member of the mmt cluster that this node is part of too
     *
     * @return the obtained Member
     */
    private Member getRandomMember() {
<<<<<<< HEAD
        Member[] members = (Member[]) hazelcast.getCluster().getMembers().toArray();
        int randomIndex = new Random().nextInt(members.length);
        return members[randomIndex];
=======
        Set<Member> members = hazelcast.getCluster().getMembers();
        Member[] array = members.toArray(new Member[members.size()]);
        int randomIndex = new Random().nextInt(array.length);
        return array[randomIndex];
>>>>>>> 3e72370e
    }

    /**
     * This private method gets a random Member of the mmt cluster that this node is part of too,
     * after making sure that it supports a specific language direction
     *
     * @param languagePair the language direction that the Member to retrieve must support
     * @return the obtained Member, or null if in the cluster there is no member supporting the passed language pair
     */
    private Member getRandomMember(LanguagePair languagePair) {
        Set<Member> allMembers = hazelcast.getCluster().getMembers();
        ArrayList<Member> candidates = new ArrayList<>();

        for (Member member : allMembers)
            if (NodeInfo.hasTranslationDirection(member, languagePair))
                candidates.add(member);

        if (candidates.size() == 0) {
            return null;
        } else {
            int randomIndex = new Random().nextInt(candidates.size());
            return candidates.get(randomIndex);
        }
    }


    public synchronized void shutdown() {
        if (setStatus(Status.SHUTDOWN, Status.READY))
            shutdownThread.start();
    }

    public boolean awaitTermination(long timeout, TimeUnit unit) throws InterruptedException {
        if (getStatus() == Status.SHUTDOWN)
            unit.timedJoin(shutdownThread, timeout);

        return !shutdownThread.isAlive();
    }

    private static class Timer {

        private long epoch = System.currentTimeMillis();

        public void reset() {
            epoch = System.currentTimeMillis();
        }

        public long time() {
            return System.currentTimeMillis() - epoch;
        }

    }
}<|MERGE_RESOLUTION|>--- conflicted
+++ resolved
@@ -496,16 +496,10 @@
      * @return the obtained Member
      */
     private Member getRandomMember() {
-<<<<<<< HEAD
-        Member[] members = (Member[]) hazelcast.getCluster().getMembers().toArray();
-        int randomIndex = new Random().nextInt(members.length);
-        return members[randomIndex];
-=======
         Set<Member> members = hazelcast.getCluster().getMembers();
         Member[] array = members.toArray(new Member[members.size()]);
         int randomIndex = new Random().nextInt(array.length);
         return array[randomIndex];
->>>>>>> 3e72370e
     }
 
     /**
