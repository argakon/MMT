--- conflicted
+++ resolved
@@ -3,7 +3,7 @@
 import eu.modernmt.model.Sentence;
 import eu.modernmt.processing.detokenizer.SpaceNormalizer;
 import eu.modernmt.processing.framework.*;
-import eu.modernmt.processing.framework.string.ProcessedString;
+import eu.modernmt.processing.framework.string.XMLEditableString;
 import eu.modernmt.processing.tokenizer.SimpleTokenizer;
 import eu.modernmt.processing.tokenizer.Tokenizer;
 import eu.modernmt.processing.tokenizer.Tokenizers;
@@ -123,61 +123,43 @@
     }
 
     public static void main(String[] args) throws Throwable {
-<<<<<<< HEAD
-        ProcessedString processedString = new ProcessedString("&apos;<b><t>That</b> `s\t\t \tit! &apos;&#40;\t\t");
-        //ProcessedString processedString = new ProcessedString("&apos;<b>That</b> `s\t\t \tit! &apos;&#40;\t\t");
-        //ProcessedString processedString = new ProcessedString("That `s\t\t \tit!");
-        System.out.println("ORIGINAL:\n" + processedString);
-        Locale language = Locale.ENGLISH;
-
-        System.out.println("\nRunning XMLTagExtractor");
-        new XMLTagExtractor().call(processedString);
-        for (Object o : processedString.getChangeLog()) {
-            System.out.println(o);
-        }
-        for (Object t : processedString.getTokens()) {
-            System.out.println(t);
-        }
-        System.out.println("XMLTagExtractor:     \"" + processedString + "\"");
-
-        System.out.println("\nRunning StringNormalizer");
-        new StringNormalizer().call(processedString);
-        for (Object o : processedString.getChangeLog()) {
-            System.out.println(o);
-        }
-        for (Object t : processedString.getTokens()) {
-            System.out.println(t);
-        }
-        System.out.println("StringNormalizer:    \"" + processedString + "\"");
-=======
-//        ProcessedString processedString = new ProcessedString("&apos;<b><t>That</b> `s\t\t \tit! &apos;&#40;\t\t");
-//        ProcessedString processedString = new ProcessedString("That `s\t\t \tit!");
-        ProcessedString processedString = new ProcessedString("&apos;<b><t>That</b> `s\t\t \tit! &apos;<b>\t <a> <c>&#40;\t\t");
+//        XMLEditableString XMLEditableString = new XMLEditableString("&apos;<b><t>That</b> `s\t\t \tit! &apos;&#40;\t\t");
+//        XMLEditableString XMLEditableString = new XMLEditableString("That `s\t\t \tit!");
+        XMLEditableString XMLEditableString = new XMLEditableString("&apos;<b><t>That</b> `s\t\t \tit! &apos;<b>\t <a> <c>&#40;\t\t");
 
         Locale language = Locale.ENGLISH;
 
-        processedString = process(new XMLTagExtractor(), processedString);
-        processedString = process(new HTMLEntityUnescaper(), processedString);
-        processedString = process(new RareCharsNormalizer(), processedString);
-        processedString = process(new WhitespacesNormalizer(), processedString);
-        processedString = process(SpaceNormalizer.forLanguage(language), processedString);
-        processedString = process(Tokenizers.forLanguage(language), processedString);
+        XMLEditableString = process(new XMLTagExtractor(), XMLEditableString);
+        XMLEditableString = process(new HTMLEntityUnescaper(), XMLEditableString);
+        XMLEditableString = process(new RareCharsNormalizer(), XMLEditableString);
+        XMLEditableString = process(new WhitespacesNormalizer(), XMLEditableString);
+        XMLEditableString = process(SpaceNormalizer.forLanguage(language), XMLEditableString);
+        XMLEditableString = process(Tokenizers.forLanguage(language), XMLEditableString);
 
         System.out.println("END OF PREPROCESSING");
->>>>>>> b71741b3
 
-        processedString.getSentence();
+        XMLEditableString.getSentence();
+
+        System.out.println(XMLEditableString);
+        for (Object operation : XMLEditableString.getChangeLog())
+            System.out.println("\t" + operation);
+        for (Object token : XMLEditableString.getTokens())
+            System.out.println("\t" + token);
+        for (Object token : XMLEditableString.getXMLTags())
+            System.out.println("\t" + token);
     }
 
-    private static ProcessedString process(TextProcessor<ProcessedString, ProcessedString> processor, ProcessedString string) throws ProcessingException {
+    private static XMLEditableString process(TextProcessor<XMLEditableString, XMLEditableString> processor, XMLEditableString string) throws ProcessingException {
         String processorName = processor.getClass().getSimpleName();
 
         System.out.println("Running " + processorName);
-        ProcessedString result = processor.call(string);
+        XMLEditableString result = processor.call(string);
 
         for (Object operation : result.getChangeLog())
             System.out.println("\t" + operation);
         for (Object token : result.getTokens())
+            System.out.println("\t" + token);
+        for (Object token : result.getXMLTags())
             System.out.println("\t" + token);
 
         System.out.println(processorName + ":    \"" + result.toString() + "\"");
