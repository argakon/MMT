//
// Created by Davide  Caroselli on 28/09/16.
//

#ifndef SAPT_SUFFIXARRAY_H
#define SAPT_SUFFIXARRAY_H

#include <string>
#include <rocksdb/db.h>
#include <mmt/IncrementalModel.h>
#include <unordered_set>
#include <mutex>
#include "UpdateBatch.h"
#include "CorpusStorage.h"
#include "PostingList.h"
<<<<<<< HEAD
#include <iostream>
=======
#include "PrefixCursor.h"
>>>>>>> 31e7e143

using namespace std;

namespace mmt {
    namespace sapt {

        class index_exception : public exception {
        public:
            index_exception(const string &msg) : message(msg) {};

            virtual const char *what() const throw() override {
                return message.c_str();
            }

        private:
            string message;
        };

        struct sample_t {
            domain_t domain;
            vector<wid_t> source;
            vector<wid_t> target;
            alignment_t alignment;
            vector<length_t> offsets;

            void Print() {
                std::cout << "(" << domain << ")";

                for (auto word = source.begin(); word != source.end(); ++word)
                    std::cout << " " << *word;
                std::cout << " |||";
                for (auto word = target.begin(); word != target.end(); ++word)
                    std::cout << " " << *word;
                std::cout << " |||";
                for (auto a = alignment.begin(); a != alignment.end(); ++a)
                    std::cout << " " << a->first << "-" << a->second;
                std::cout << " ||| offsets:";
                for (auto o = offsets.begin(); o != offsets.end(); ++o)
                    std::cout << " " << *o;
                std::cout << std::endl;
            }
        };


        class SuffixArray {
        public:
            SuffixArray(const string &path, uint8_t prefixLength,
                        bool prepareForBulkLoad = false) throw(index_exception, storage_exception);

            ~SuffixArray();

            void GetRandomSamples(const vector<wid_t> &phrase, size_t limit, vector<sample_t> &outSamples,
                                  const context_t *context = NULL, bool searchInBackground = true);

            size_t CountOccurrences(bool isSource, const vector<wid_t> &phrase);

            void PutBatch(UpdateBatch &batch) throw(index_exception, storage_exception);

            void ForceCompaction();

            const vector<seqid_t> &GetStreams() const {
                return streams;
            }

        private:
            const uint8_t prefixLength;

            rocksdb::DB *db;
            CorpusStorage *storage;
            vector<seqid_t> streams;

            void AddPrefixesToBatch(bool isSource, domain_t domain, const vector<wid_t> &sentence,
                                    int64_t location, unordered_map<string, PostingList> &outBatch);

            void CollectLocations(PrefixCursor *cursor, const vector<wid_t> &sentence, PostingList &output);

            void CollectLocations(PrefixCursor *cursor, const vector<wid_t> &phrase, size_t offset, size_t length,
                                  PostingList &output);

            void Retrieve(const samplemap_t &locations, vector<sample_t> &outSamples);
        };

    }
}

#endif //SAPT_SUFFIXARRAY_H<|MERGE_RESOLUTION|>--- conflicted
+++ resolved
@@ -13,11 +13,7 @@
 #include "UpdateBatch.h"
 #include "CorpusStorage.h"
 #include "PostingList.h"
-<<<<<<< HEAD
-#include <iostream>
-=======
 #include "PrefixCursor.h"
->>>>>>> 31e7e143
 
 using namespace std;
 
