--- conflicted
+++ resolved
@@ -56,31 +56,14 @@
     return self->index;
 }
 void PhraseTable::GetTargetPhraseCollection(const vector<wid_t> &sourcePhrase, size_t limit, vector<TranslationOption> &optionsVec, context_t *context) {
-<<<<<<< HEAD
-=======
-    //cerr << "void PhraseTable::GetTargetPhraseCollection(...) sourcePhrase.size():" << sourcePhrase.size() << endl;
-    //for (size_t i=0; i< sourcePhrase.size(); ++i){
-    //    cerr << "void PhraseTable::GetTargetPhraseCollection(...) sourcePhrase[" << i << "]:" << sourcePhrase[i] << endl;
-    //}
-
->>>>>>> 4024b540
     OptionsMap_t optionsMap;
 
     vector<sample_t> samples;
     self->index->GetRandomSamples(sourcePhrase, limit, samples, context);
 
-<<<<<<< HEAD
-=======
-    //cerr << "Found " << samples.size() << " samples (maximum was " << limit << ")" << endl;
-
->>>>>>> 4024b540
     for (auto sample=samples.begin(); sample != samples.end(); ++ sample){
         GetTranslationOptions(sourcePhrase, sample->source, sample->target, sample->alignment, sample->offsets, optionsMap);
     }
-<<<<<<< HEAD
-=======
-    //cerr << "void PhraseTable::GetTargetPhraseCollection(...) sourcePhrase.size():" << sourcePhrase.size() << " optionsMap.size():" << optionsMap.size() << endl;
->>>>>>> 4024b540
 
     //loop over all Options and score them
     ScoreTranslationOptions(optionsMap, sourcePhrase, samples.size());
@@ -98,12 +81,8 @@
         SampleSourceFrequency += entry->second;
     }
 
-//    size_t GlobalSourceFrequency = self->index->CountOccurrences(true, sourcePhrase);
+    size_t GlobalSourceFrequency = self->index->CountOccurrences(true, sourcePhrase);
     for (auto entry = optionsMap.begin(); entry != optionsMap.end(); ++ entry) {
-<<<<<<< HEAD
-//        size_t GlobalTargetFrequency = self->index->CountOccurrences(false, entry->first.targetPhrase);
-=======
-        //std::cerr << "void PhraseTable::ScoreTranslationOptions(....) options is:|" << entry->first << "|" << std::endl;
         size_t GlobalTargetFrequency = self->index->CountOccurrences(false, entry->first.targetPhrase);
 
 /*
@@ -112,14 +91,12 @@
                    << " GlobalSourceFrequency:"<< GlobalSourceFrequency << " GlobalTargetFrequency:" << GlobalTargetFrequency
                    <<  " NumberOfSamples:"<< NumberOfSamples << std::endl;
 */
->>>>>>> 4024b540
         std::vector<float> scores(numScoreComponent);
 
         //set the forward and backward frequency-based scores of the current option
         scores[0] = log( (float) entry->second / SampleSourceFrequency );
-//        scores[1] = log(((float) entry->second / SampleSourceFrequency) * ((float) GlobalSourceFrequency / GlobalTargetFrequency) );
-//        scores[1] = std::min(scores[1], (float) 0.0);  //thresholded to log(1.0)
-        scores[1] = 0;
+        scores[1] = log(((float) entry->second / SampleSourceFrequency) * ((float) GlobalSourceFrequency / GlobalTargetFrequency) );
+        scores[1] = std::min(scores[1], (float) 0.0);  //thresholded to log(1.0)
 
         //set the forward and backward lexical scores of the current option
         scores[2] = 0.0;
