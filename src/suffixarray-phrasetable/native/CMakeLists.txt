--- conflicted
+++ resolved
@@ -33,14 +33,6 @@
 
         sapt/Options.h
         sapt/PhraseTable.cpp sapt/PhraseTable.h
-<<<<<<< HEAD
-=======
-        sapt/CorpusStorage.cpp sapt/CorpusStorage.h
-        sapt/CorpusIndex.cpp sapt/CorpusIndex.h
-        sapt/Options.h
-
-        sapt/UpdateBatch.cpp sapt/UpdateBatch.h
->>>>>>> b8a6e1fa
         sapt/UpdateManager.cpp sapt/UpdateManager.h
 
         util/ioutils.h
