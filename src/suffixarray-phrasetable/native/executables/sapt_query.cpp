--- conflicted
+++ resolved
@@ -146,29 +146,9 @@
         */
         index.GetRandomSamples(sourcePhrase, 100, samples, context);
 
-<<<<<<< HEAD
-        if (args.quiet) {
-            cout << "Found " << samples.size() << " samples" << endl;
-        } else{
-            cout << "Found " << samples.size() << " samples" << endl;
-            for (auto sample = samples.begin(); sample != samples.end(); ++sample) {
-                std::cerr << "Source:|";
-                for (auto w = sample->source.begin(); w != sample->source.end(); ++w) { std::cerr << *w << " "; }
-                std::cerr << "| Target:|";
-                for (auto w = sample->target.begin(); w != sample->target.end(); ++w) { std::cerr << *w << " "; }
-                std::cerr << "| Offset:|";
-                for (auto o = sample->offsets.begin(); o != sample->offsets.end(); ++o) { std::cerr << *o << " "; }
-                std::cerr << "| Alignemnt:|";
-                for (auto a = sample->alignment.begin(); a != sample->alignment.end(); ++a) { std::cerr << a->first << "-" << a->second << " "; }
-                std::cerr << "|";
-                std::cerr << " Domain:|" << sample->domain << "|" << std::endl;
-
-            }
-=======
         if (!args.quiet) {
             for (size_t i = 0; i < samples.size(); i++)
                 PrintSample(samples[i]);
->>>>>>> 14a3ff2f
         }
 
         cout << "Found " << samples.size() << " samples" << endl;
