//
// Created by Davide Caroselli on 27/07/16.
//

#ifndef ILM_NGRAMSTORAGE_H
#define ILM_NGRAMSTORAGE_H

#include <string>
#include <vector>
#include <rocksdb/db.h>
#include <lm/LM.h>
#include <mmt/IncrementalModel.h>
#include <mmt/logging/Logger.h>
#include "counts.h"
#include "NGramBatch.h"
#include "GarbageCollector.h"

using namespace std;

namespace mmt {
    namespace ilm {

        class storage_exception : public exception {
        public:
            storage_exception(const string &msg) : message(msg) {};

            virtual const char *what() const throw() override {
                return message.c_str();
            }

        private:
            string message;
        };

        class StorageIterator {
            friend class NGramStorage;

        public:
            virtual ~StorageIterator();

            bool Next(domain_t *outDomain, ngram_hash_t *outKey, counts_t *outValue);

        private:
            rocksdb::Iterator *it;

            StorageIterator(rocksdb::DB *db);
        };

        class NGramStorage {
        public:

            NGramStorage(string path, uint8_t order, double gcTimeout,
                         bool prepareForBulkLoad = false) throw(storage_exception);

            ~NGramStorage();

            counts_t GetCounts(const domain_t domain, const ngram_hash_t key) const;

            void GetWordCounts(const domain_t domain, count_t *outUniqueWordCount, count_t *outWordCount) const;

            size_t GetEstimateSize() const;

            inline const uint8_t GetOrder() const {
                return order;
            }

            StorageIterator *NewIterator();

            void PutBatch(NGramBatch &batch) throw(storage_exception);

            void ForceCompaction();

            const vector<seqid_t> &GetStreamsStatus() const;

        private:
<<<<<<< HEAD
            logging::Logger logger;
=======
            const logging::Logger logger;
>>>>>>> 36dc0f4b
            const uint8_t order;
            vector<seqid_t> streams;
            rocksdb::DB *db;

            GarbageCollector *garbageCollector;

            inline bool PrepareBatch(domain_t domain, ngram_table_t &table, rocksdb::WriteBatch &writeBatch);
        };
    }
}


#endif //ILM_NGRAMSTORAGE_H<|MERGE_RESOLUTION|>--- conflicted
+++ resolved
@@ -73,11 +73,7 @@
             const vector<seqid_t> &GetStreamsStatus() const;
 
         private:
-<<<<<<< HEAD
-            logging::Logger logger;
-=======
             const logging::Logger logger;
->>>>>>> 36dc0f4b
             const uint8_t order;
             vector<seqid_t> streams;
             rocksdb::DB *db;
