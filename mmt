--- conflicted
+++ resolved
@@ -34,13 +34,8 @@
   You can find more information on: http://www.modernmt.eu/
 '''
 
-<<<<<<< HEAD
-_injectable_components = [CorpusCleaner, ContextAnalyzer, SuffixArraysPhraseTable, WordAligner, LanguageModel, Moses,
-                          MMTEngine]
-=======
-_injectable_components = [Tokenizer, CorpusCleaner, ContextAnalyzer, SuffixArraysPhraseTable, WordAligner,
-                          LanguageModel, AdaptiveIRSTLM, Moses, MMTEngine]
->>>>>>> acad4641
+_injectable_components = [CorpusCleaner, ContextAnalyzer, SuffixArraysPhraseTable, WordAligner, LanguageModel,
+                          AdaptiveIRSTLM, Moses, MMTEngine]
 
 
 def __check_java():
