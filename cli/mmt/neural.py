--- conflicted
+++ resolved
@@ -150,10 +150,6 @@
         self._target_lang = target_lang
         self._gpus = gpus
 
-        # remove indexes of GPUs which are not valid, because larger than the number of available GPU or smaller than 0
-        if torch.cuda.is_available():
-            self._opts.gpus = [x for x in self._opts.gpus if x < torch.cuda.device_count() or x < 0]
-
     def train(self, data_path, working_dir):
         logger = logging.getLogger('mmt.train.OpenNMTDecoder')
         logger.info('Training started for data "%s"' % data_path)
@@ -166,15 +162,6 @@
         data_set = torch.load(data_path)
         logger.info('Loading data... END %.2fs' % (time.time() - start_time))
 
-<<<<<<< HEAD
-=======
-        logger.info('Creating Data... START')
-        start_time = time.time()
-        train_data = onmt.Dataset(data_set['train']['src'], data_set['train']['tgt'],
-                                  self._opts.gpu_batch_size * len(self._opts.gpus), self._opts.gpus)
-        valid_data = onmt.Dataset(data_set['valid']['src'], data_set['valid']['tgt'],
-                                  self._opts.gpu_batch_size * len(self._opts.gpus), self._opts.gpus)
->>>>>>> f9e03db1
         src_dict, trg_dict = data_set['dicts']['src'], data_set['dicts']['tgt']
         src_train, trg_train = data_set['train']['src'], data_set['train']['tgt']
         src_valid, trg_valid = data_set['valid']['src'], data_set['valid']['tgt']
@@ -224,6 +211,10 @@
 
         if gpus is None:
             gpus = range(torch.cuda.device_count()) if torch.cuda.is_available() else None
+        elif torch.cuda.is_available():
+            # remove indexes of GPUs which are not valid,
+            # because larger than the number of available GPU or smaller than 0
+            gpus = [x for x in gpus if x < torch.cuda.device_count() or x < 0]
 
         decoder_path = os.path.join(self.models_path, 'decoder')
 
