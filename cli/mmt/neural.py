import glob
import logging
import os
import shutil
import sys
import time

from cli import mmt_javamain, LIB_DIR, PYOPT_DIR
from cli.libs import fileutils
from cli.libs import shell
from cli.mmt import BilingualCorpus
from cli.mmt.engine import Engine, EngineBuilder
from cli.mmt.processing import TrainingPreprocessor

sys.path.insert(0, os.path.abspath(os.path.join(LIB_DIR, 'pynmt')))

import onmt
import nmmt
from nmmt import NMTEngineTrainer, NMTEngine, SubwordTextProcessor, MMapDataset, Suggestion
from nmmt import torch_setup
from nmmt import torch_utils
import torch


def _log_timed_action(logger, op, level=logging.INFO, log_start=True):
    class _logger:
        def __init__(self):
            self.logger = logger
            self.level = level
            self.op = op
            self.start_time = None
            self.log_start = log_start

        def __enter__(self):
            self.start_time = time.time()
            if self.log_start:
                self.logger.log(self.level, '%s... START' % self.op)

        def __exit__(self, exc_type, exc_val, exc_tb):
            self.logger.log(self.level, '%s END %.2fs' % (self.op, time.time() - self.start_time))

    return _logger()


class TranslationMemory:
    def __init__(self, model, source_lang, target_lang):
        self._model = model
        self._source_lang = source_lang
        self._target_lang = target_lang

        self._java_mainclass = 'eu.modernmt.cli.TranslationMemoryMain'

    def create(self, corpora, log=None):
        if log is None:
            log = shell.DEVNULL

        source_paths = set()

        for corpus in corpora:
            source_paths.add(corpus.get_folder())

        shutil.rmtree(self._model, ignore_errors=True)
        fileutils.makedirs(self._model, exist_ok=True)

        args = ['-s', self._source_lang, '-t', self._target_lang, '-m', self._model, '-c']
        for source_path in source_paths:
            args.append(source_path)

        command = mmt_javamain(self._java_mainclass, args)
        shell.execute(command, stdout=log, stderr=log)


class NMTPreprocessor:
    def __init__(self, source_lang, target_lang, bpe_symbols, max_vocab_size):
        self._source_lang = source_lang
        self._target_lang = target_lang
        self._bpe_symbols = bpe_symbols
        self._max_vocab_size = max_vocab_size

        self._logger = logging.getLogger('mmt.neural.NMTPreprocessor')
        self._ram_limit_mb = 1024

    def process(self, corpora, valid_corpora, output_path, checkpoint=None):
        bpe_output_path = os.path.join(output_path, 'vocab.bpe')
        voc_output_path = os.path.join(output_path, 'vocab.pt')

        if checkpoint is not None:
            existing_bpe_path = checkpoint + '.bpe'
            existing_dat_path = checkpoint + '.dat'

            with _log_timed_action(self._logger, 'Loading BPE model from %s' % existing_bpe_path):
                shutil.copy(existing_bpe_path, bpe_output_path)
                bpe_encoder = SubwordTextProcessor.load_from_file(bpe_output_path)

            with _log_timed_action(self._logger, 'Loading vocabularies from %s' % existing_dat_path):
                checkpoint_dat = torch.load(existing_dat_path, map_location=lambda storage, loc: storage)
                src_vocab = checkpoint_dat['dicts']['src']
                trg_vocab = checkpoint_dat['dicts']['tgt']

        else:
            with _log_timed_action(self._logger, 'Creating BPE model'):
                vb_builder = SubwordTextProcessor.Builder(symbols=self._bpe_symbols,
                                                          max_vocabulary_size=self._max_vocab_size)
                bpe_encoder = vb_builder.build([c.reader([self._source_lang, self._target_lang]) for c in corpora])
                bpe_encoder.save_to_file(bpe_output_path)

            with _log_timed_action(self._logger, 'Creating vocabularies'):
                src_vocab = onmt.Dict([onmt.Constants.PAD_WORD, onmt.Constants.UNK_WORD,
                                       onmt.Constants.BOS_WORD, onmt.Constants.EOS_WORD], lower=False)
                trg_vocab = onmt.Dict([onmt.Constants.PAD_WORD, onmt.Constants.UNK_WORD,
                                       onmt.Constants.BOS_WORD, onmt.Constants.EOS_WORD], lower=False)

                for word in bpe_encoder.get_source_terms():
                    src_vocab.add(word)
                for word in bpe_encoder.get_target_terms():
                    trg_vocab.add(word)

        torch.save({
            'src': src_vocab,
            'tgt': trg_vocab
        }, voc_output_path)

        with _log_timed_action(self._logger, 'Preparing training corpora'):
            train_output_path = os.path.join(output_path, 'train_dataset')
            self._prepare_corpora(corpora, bpe_encoder, src_vocab, trg_vocab, train_output_path)

        with _log_timed_action(self._logger, 'Preparing validation corpora'):
            valid_output_path = os.path.join(output_path, 'valid_dataset')
            self._prepare_corpora(valid_corpora, bpe_encoder, src_vocab, trg_vocab, valid_output_path)

    def _prepare_corpora(self, corpora, bpe_encoder, src_vocab, trg_vocab, output_path):
        count, added, ignored = 0, 0, 0

        builder = MMapDataset.Builder(output_path)

        for corpus in corpora:
            with corpus.reader([self._source_lang, self._target_lang]) as reader:
                for source, target in reader:
                    src_words = bpe_encoder.encode_line(source, is_source=True)
                    trg_words = bpe_encoder.encode_line(target, is_source=False)

                    if len(src_words) > 0 and len(trg_words) > 0:
                        source = src_vocab.convertToIdxList(src_words,
                                                            onmt.Constants.UNK_WORD)
                        target = trg_vocab.convertToIdxList(trg_words,
                                                            onmt.Constants.UNK_WORD,
                                                            onmt.Constants.BOS_WORD,
                                                            onmt.Constants.EOS_WORD)
                        builder.add([source], [target])
                        added += 1

                    else:
                        ignored += 1

                    count += 1
                    if count % 100000 == 0:
                        self._logger.info(' %d sentences prepared' % count)

        self._logger.info('Prepared %d sentences (%d ignored due to length == 0)' % (added, ignored))

        return builder.build(self._ram_limit_mb)


class NMTDecoder:
    def __init__(self, model, source_lang, target_lang):
        self._logger = logging.getLogger('mmt.neural.NMTDecoder')

        self.model = model
        self._source_lang = source_lang
        self._target_lang = target_lang

    def train(self, train_path, working_dir, training_opts, checkpoint_path=None, metadata_path=None):
        self._logger.info('Training started for data "%s"' % train_path)

        state = None
        state_file = os.path.join(working_dir, 'state.json')

        if os.path.isfile(state_file):
            state = NMTEngineTrainer.State.load_from_file(state_file)

        # Loading training data ----------------------------------------------------------------------------------------
        with _log_timed_action(self._logger, 'Loading training data from "%s"' % train_path):
            train_dataset_path = os.path.join(train_path, 'train_dataset')
            valid_dataset_path = os.path.join(train_path, 'valid_dataset')
            vocab_path = os.path.join(train_path, 'vocab.pt')

            train_dataset = MMapDataset.load(train_dataset_path)
            valid_dataset = MMapDataset.load(valid_dataset_path)
            vocab = torch.load(vocab_path)
            src_dict, tgt_dict = vocab['src'], vocab['tgt']

        # Creating trainer ---------------------------------------------------------------------------------------------
        if state is not None and state.checkpoint is not None:
            with _log_timed_action(self._logger, 'Resuming engine from step %d' % state.checkpoint['step']):
                engine = NMTEngine.load_from_checkpoint(state.checkpoint['file'])
        else:
            if checkpoint_path is not None:
                with _log_timed_action(self._logger, 'Loading engine from %s' % checkpoint_path):
                    engine = NMTEngine.load_from_checkpoint(checkpoint_path)
            else:
                metadata = None
                if metadata_path is not None:
                    metadata = NMTEngine.Metadata()
                    metadata.load_from_file(metadata_path)
                    self._logger.info('Neural engine metadata read from %s' % metadata_path)

                with _log_timed_action(self._logger, 'Reading BPE processor'):
                    bpe_model_path = os.path.join(train_path, 'vocab.bpe')
                    bpe_encoder = SubwordTextProcessor.load_from_file(bpe_model_path)

                with _log_timed_action(self._logger, 'Creating engine from scratch'):
                    engine = NMTEngine.new_instance(src_dict, tgt_dict, bpe_encoder, metadata=metadata)

        trainer = NMTEngineTrainer(engine, state=state, options=training_opts)

        # Training model -----------------------------------------------------------------------------------------------
        self._logger.info('Vocabulary size. source = %d; target = %d' % (src_dict.size(), tgt_dict.size()))
        self._logger.info('Engine parameters: %d' % engine.count_parameters())
        self._logger.info('Engine metadata: %s' % str(engine.metadata))
        self._logger.info('Trainer options: %s' % str(trainer.opts))

        with _log_timed_action(self._logger, 'Train model'):
            state = trainer.train_model(train_dataset, valid_dataset=valid_dataset, save_path=working_dir)

        # Saving last checkpoint ---------------------------------------------------------------------------------------
        if state.empty():
            raise Exception('Training interrupted before first checkpoint could be saved')

        checkpoint = state.history[0]['file']
        self._logger.info('Copying checkpoint at %s' % checkpoint)

        with _log_timed_action(self._logger, 'Storing model'):
            model_folder = os.path.abspath(os.path.join(self.model, os.path.pardir))
            if not os.path.isdir(model_folder):
                os.mkdir(model_folder)

            for f in glob.glob(checkpoint + '.*'):
                _, extension = os.path.splitext(f)
                shutil.copy(f, self.model + extension)

            with open(os.path.join(model_folder, 'model.conf'), 'w') as model_map:
                filename = os.path.basename(self.model)
                model_map.write('model.%s__%s = %s\n' % (self._source_lang, self._target_lang, filename))


class NeuralEngine(Engine):
    def __init__(self, name, source_lang, target_lang, bpe_symbols=90000, max_vocab_size=None, gpus=None):
        Engine.__init__(self, name, source_lang, target_lang)
        torch_setup(gpus=gpus, random_seed=3435)

        self._bleu_script = os.path.join(PYOPT_DIR, 'mmt-bleu.perl')

        decoder_path = os.path.join(self.models_path, 'decoder')

        # Neural specific models
        model_name = 'model.%s__%s' % (source_lang, target_lang)

        memory_path = os.path.join(decoder_path, 'memory')
        decoder_model = os.path.join(decoder_path, model_name)

        self.memory = TranslationMemory(memory_path, self.source_lang, self.target_lang)
        self.nmt_preprocessor = NMTPreprocessor(self.source_lang, self.target_lang,
                                                bpe_symbols=bpe_symbols, max_vocab_size=max_vocab_size)
        self.decoder = NMTDecoder(decoder_model, self.source_lang, self.target_lang)

    def type(self):
        return 'neural'

    def tune(self, validation_set, working_dir, lr_delta=0.1, max_epochs=10, gpus=None, log_file=None):
        torch_setup(gpus=gpus, random_seed=3435)

        logger = logging.getLogger('NeuralEngine.Tuning')

        if log_file is not None:
            fh = logging.FileHandler(log_file, mode='w')
            fh.setLevel(logging.DEBUG)
            fh.setFormatter(logging.Formatter('%(asctime)-15s [%(levelname)s] - %(message)s'))
            logger.addHandler(fh)
            logger.setLevel(logging.DEBUG)

        with _log_timed_action(logger, 'Loading decoder'):
            model_folder = os.path.abspath(os.path.join(self.decoder.model, os.path.pardir))
            decoder = nmmt.NMTDecoder(model_folder, gpus[0])
            logging.getLogger('nmmt.NMTEngine').disabled = True  # prevent translation log

        with _log_timed_action(logger, 'Creating reference file'):
            reference_file = os.path.join(working_dir, 'reference.out')
            with open(reference_file, 'wb') as stream:
                for _, target in validation_set:
                    stream.write(target)
                    stream.write('\n')

        # Tuning -------------------------------------------------------------------------------------------------------
        probes = []
        runs = int(1. / lr_delta)

        for run in range(1, runs + 1):
            learning_rate = round(run * lr_delta, 5)

            with _log_timed_action(logger, 'Tuning run %d/%d' % (run, runs)):
                output_file = os.path.join(working_dir, 'run%d.out' % run)
                bleu_score = self._tune_run(decoder, validation_set, learning_rate, max_epochs,
                                            output_file, reference_file)

            logger.info('Run %d completed: lr=%f, bleu=%f' % (run, learning_rate, bleu_score))
            probes.append((learning_rate, bleu_score))

        best_lr, best_bleu = sorted(probes, key=lambda x: x[1], reverse=True)[0]

        with _log_timed_action(logger, 'Updating engine with learning_rate %f (bleu=%f)' % (best_lr, best_bleu)):
            engine = decoder.get_engine(self.source_lang, self.target_lang)
            engine.metadata.tuning_max_learning_rate = best_lr
            engine.metadata.tuning_max_epochs = max_epochs
            engine.save(self.decoder.model, store_data=False, store_processor=False)

        return best_bleu / 100.

    def _tune_run(self, decoder, corpora, lr, epochs, output_file, reference_file):
        with open(output_file, 'wb') as output:
            for source, target in corpora:
                if lr == 0.:
                    suggestions = None
                else:
                    suggestions = [Suggestion(source, target, 1.)]
                translation = decoder.translate(self.source_lang, self.target_lang, source,
                                                suggestions=suggestions, tuning_epochs=epochs, tuning_learning_rate=lr)

                output.write(translation.encode('utf-8'))
                output.write('\n')

        command = ['perl', self._bleu_script, reference_file]
        with open(output_file) as input_stream:
            stdout, _ = shell.execute(command, stdin=input_stream)

        return float(stdout) * 100


class NeuralEngineBuilder(EngineBuilder):
    def __init__(self, name, source_lang, target_lang, roots, debug=False, steps=None, split_trainingset=True,
                 validation_corpora=None, checkpoint=None, metadata=None, max_training_words=None, gpus=None,
                 training_args=None):
        self._training_opts = NMTEngineTrainer.Options()
        if training_args is not None:
            self._training_opts.load_from_dict(training_args.__dict__)

        engine = NeuralEngine(name, source_lang, target_lang, bpe_symbols=self._training_opts.bpe_symbols,
                              max_vocab_size=self._training_opts.max_vocab_size, gpus=gpus)
        EngineBuilder.__init__(self, engine, roots, debug, steps, split_trainingset, max_training_words)

        self._valid_corpora_path = validation_corpora if validation_corpora is not None \
            else os.path.join(self._engine.data_path, TrainingPreprocessor.DEV_FOLDER_NAME)
        self._checkpoint = checkpoint
        self._metadata = metadata
<<<<<<< HEAD
=======
        self._training_opts = training_opts
        self._gpus = gpus
>>>>>>> 84ee53b0

    def _build_schedule(self):
        return EngineBuilder._build_schedule(self) + \
               [self._build_memory, self._prepare_training_data, self._train_decoder]

    def _check_constraints(self):
        recommended_gpu_ram = 2 * self._GB

<<<<<<< HEAD
        if available_gpu_ram <= recommended_gpu_ram:
            raise EngineBuilder.HWConstraintViolated(
                'more than %.fG of GPU RAM recommended, only %.fG available' %
                (recommended_gpu_ram / self._GB, available_gpu_ram / self._GB)
            )

    # TODO: IMPLEMENT GPU RAM GET
    def _get_gpu_ram(self):
        return 3 * self._GB
=======
        # if the user explicitly said that no GPU must be used, return immediately
        if self._gpus == [-1]:
            return

        # else, get the list of GPUs to employ using torch utils.
        # (This takes into account the user's choice)
        gpus = torch_utils.torch_get_gpus()

        # AT THE MOMENT TRAINING IS MONOGPU AND WE ONLY USE THE FIRST AVAILABLE GPU FOR TRAINING.
        # SO JUST CHECK CONSTRAINTS FOR IT.
        # THIS MAY CHANGE IN THE FUTURE
        gpus = [gpus[0]]

        gpus_ram = self._get_gpus_ram(gpus)

        for i in range(len(gpus_ram)):
            if gpus_ram[i] < recommended_gpu_ram:
                raise EngineBuilder.HWConstraintViolated(
                        'The RAM of GPU %d is only %.fG. More than %.fG of RAM recommended for each GPU.' %
                        (gpus[i], gpus_ram[i] / self._GB, recommended_gpu_ram / self._GB)
                    )

    def _get_gpus_ram(self, gpu_ids):
        result = []
        command = ["nvidia-smi", "--query-gpu=memory.total", "--format=csv,noheader,nounits", "--id=%s" % ",".join(str(id) for id in gpu_ids)]
        stdout, _ = shell.execute(command)
        for line in stdout.split("\n"):
            line = line.strip()
            if line:
                result.append(int(line) * self._MB)
        return result
>>>>>>> 84ee53b0

    # ~~~~~~~~~~~~~~~~~~~~~ Training step functions ~~~~~~~~~~~~~~~~~~~~~

    @EngineBuilder.Step('Creating translation memory')
    def _build_memory(self, args, skip=False, log=None):
        if not skip:
            corpora = filter(None, [args.processed_bilingual_corpora, args.bilingual_corpora])[0]
            self._engine.memory.create(corpora, log=log)

    @EngineBuilder.Step('Preparing training data')
    def _prepare_training_data(self, args, skip=False, delete_on_exit=False):
        args.onmt_training_path = self._get_tempdir('onmt_training')

        if not skip:
            processed_valid_path = os.path.join(args.onmt_training_path, 'processed_valid')

            validation_corpora = BilingualCorpus.list(self._valid_corpora_path)
            validation_corpora, _ = self._engine.training_preprocessor.process(validation_corpora, processed_valid_path)

            corpora = filter(None, [args.processed_bilingual_corpora, args.bilingual_corpora])[0]

            self._engine.nmt_preprocessor.process(corpora, validation_corpora, args.onmt_training_path,
                                                  checkpoint=self._checkpoint)

            if delete_on_exit:
                shutil.rmtree(processed_valid_path, ignore_errors=True)

    @EngineBuilder.Step('Neural decoder training')
    def _train_decoder(self, args, skip=False, delete_on_exit=False):
        working_dir = self._get_tempdir('onmt_model')

        if not skip:
            self._engine.decoder.train(args.onmt_training_path, working_dir, self._training_opts,
                                       checkpoint_path=self._checkpoint, metadata_path=self._metadata)

            if delete_on_exit:
                shutil.rmtree(working_dir, ignore_errors=True)<|MERGE_RESOLUTION|>--- conflicted
+++ resolved
@@ -339,6 +339,7 @@
     def __init__(self, name, source_lang, target_lang, roots, debug=False, steps=None, split_trainingset=True,
                  validation_corpora=None, checkpoint=None, metadata=None, max_training_words=None, gpus=None,
                  training_args=None):
+
         self._training_opts = NMTEngineTrainer.Options()
         if training_args is not None:
             self._training_opts.load_from_dict(training_args.__dict__)
@@ -351,11 +352,7 @@
             else os.path.join(self._engine.data_path, TrainingPreprocessor.DEV_FOLDER_NAME)
         self._checkpoint = checkpoint
         self._metadata = metadata
-<<<<<<< HEAD
-=======
-        self._training_opts = training_opts
         self._gpus = gpus
->>>>>>> 84ee53b0
 
     def _build_schedule(self):
         return EngineBuilder._build_schedule(self) + \
@@ -364,28 +361,15 @@
     def _check_constraints(self):
         recommended_gpu_ram = 2 * self._GB
 
-<<<<<<< HEAD
-        if available_gpu_ram <= recommended_gpu_ram:
-            raise EngineBuilder.HWConstraintViolated(
-                'more than %.fG of GPU RAM recommended, only %.fG available' %
-                (recommended_gpu_ram / self._GB, available_gpu_ram / self._GB)
-            )
-
-    # TODO: IMPLEMENT GPU RAM GET
-    def _get_gpu_ram(self):
-        return 3 * self._GB
-=======
         # if the user explicitly said that no GPU must be used, return immediately
         if self._gpus == [-1]:
             return
 
-        # else, get the list of GPUs to employ using torch utils.
-        # (This takes into account the user's choice)
+        # else, get the list of GPUs to employ using torch utils (This takes into account the user's choice)
         gpus = torch_utils.torch_get_gpus()
 
         # AT THE MOMENT TRAINING IS MONOGPU AND WE ONLY USE THE FIRST AVAILABLE GPU FOR TRAINING.
-        # SO JUST CHECK CONSTRAINTS FOR IT.
-        # THIS MAY CHANGE IN THE FUTURE
+        # SO JUST CHECK CONSTRAINTS FOR IT. THIS MAY CHANGE IN THE FUTURE
         gpus = [gpus[0]]
 
         gpus_ram = self._get_gpus_ram(gpus)
@@ -406,7 +390,6 @@
             if line:
                 result.append(int(line) * self._MB)
         return result
->>>>>>> 84ee53b0
 
     # ~~~~~~~~~~~~~~~~~~~~~ Training step functions ~~~~~~~~~~~~~~~~~~~~~
 
